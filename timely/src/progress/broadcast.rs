--- conflicted
+++ resolved
@@ -196,16 +196,11 @@
 pub struct Progcaster<T:Timestamp> {
     // reuse allocations
     to_push: Option<ProgressMsg<T>>,
-<<<<<<< HEAD
 
     // TODO(lorenzo): this will become an hashmap, and we get the IDs from there
     //                for now we assume indices are [0..pushers.len()[
-    pushers: Rc<RefCell<Vec<Box<Push<ProgressMsg<T>>>>>>,
+    pushers: Rc<RefCell<Vec<Box<dyn Push<ProgressMsg<T>>>>>>,
     puller: Box<Pull<ProgressMsg<T>>>,
-=======
-    pushers: Vec<Box<dyn Push<ProgressMsg<T>>>>,
-    puller: Box<dyn Pull<ProgressMsg<T>>>,
->>>>>>> 4369ce33
     /// Source worker index
     source: usize,
     /// Number of peers workers within the process
@@ -414,7 +409,7 @@
     fn get_updates_range(&self, range: &ProgressUpdatesRange) -> Option<Vec<u8>>;
 
     /// Return a boxed clone of this handle.
-    fn boxed_clone(&self) -> Box<ProgcasterServerHandle>;
+    fn boxed_clone(&self) -> Box<dyn ProgcasterServerHandle>;
 }
 
 impl Clone for Box<ProgcasterServerHandle> {
@@ -441,10 +436,10 @@
     fn get_missing_updates_range(&self, workers_todo: &mut HashSet<usize>) -> Option<ProgressUpdatesRange>;
 
     /// Return a boxed clone of this handle.
-    fn boxed_clone(&self) -> Box<ProgcasterClientHandle>;
-}
-
-impl Clone for Box<ProgcasterClientHandle> {
+    fn boxed_clone(&self) -> Box<dyn ProgcasterClientHandle>;
+}
+
+impl Clone for Box<dyn ProgcasterClientHandle> {
     fn clone(&self) -> Self {
         self.boxed_clone()
     }
@@ -490,7 +485,7 @@
         }
     }
 
-    fn boxed_clone(&self) -> Box<ProgcasterServerHandle> {
+    fn boxed_clone(&self) -> Box<dyn ProgcasterServerHandle> {
         Box::new(Rc::clone(&self))
     }
 }
@@ -570,7 +565,7 @@
         }
     }
 
-    fn boxed_clone(&self) -> Box<ProgcasterClientHandle> {
+    fn boxed_clone(&self) -> Box<dyn ProgcasterClientHandle> {
         Box::new(Rc::clone(&self))
     }
 }