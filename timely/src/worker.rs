--- conflicted
+++ resolved
@@ -48,12 +48,8 @@
     /// scheduled in response to the receipt of records on the channel.
     /// Most commonly, this would be the address of the *target* of the
     /// channel.
-<<<<<<< HEAD
-    fn allocate<D: Data, F>(&mut self, identifier: usize, address: &[usize], on_new_push: F) -> Box<Pull<Message<D>>>
+    fn allocate<D: Data, F>(&mut self, identifier: usize, address: &[usize], on_new_push: F) -> Box<dyn Pull<Message<D>>>
         where F: OnNewPushFn<D>;
-=======
-    fn allocate<T: Data>(&mut self, identifier: usize, address: &[usize]) -> (Vec<Box<dyn Push<Message<T>>>>, Box<dyn Pull<Message<T>>>);
->>>>>>> 4369ce33
     /// Constructs a pipeline channel from the worker to itself.
     ///
     /// By default this method uses the native channel allocation mechanism, but the expectation is
@@ -98,16 +94,12 @@
 impl<A: Allocate> AsWorker for Worker<A> {
     fn index(&self) -> usize { self.allocator.borrow().index() }
     fn peers(&self) -> usize { self.allocator.borrow().peers() }
-<<<<<<< HEAD
     fn init_peers(&self) -> usize { self.allocator.borrow().init_peers() }
     fn inner_peers(&self) -> usize { self.allocator.borrow().inner_peers() }
     fn is_rescaling(&self) -> bool { self.allocator.borrow().is_rescaling() }
-    fn allocate<D: Data, F>(&mut self, identifier: usize, address: &[usize], on_new_push: F) -> Box<Pull<Message<D>>>
+    fn allocate<D: Data, F>(&mut self, identifier: usize, address: &[usize], on_new_push: F) -> Box<dyn Pull<Message<D>>>
         where F: OnNewPushFn<D>
     {
-=======
-    fn allocate<D: Data>(&mut self, identifier: usize, address: &[usize]) -> (Vec<Box<dyn Push<Message<D>>>>, Box<dyn Pull<Message<D>>>) {
->>>>>>> 4369ce33
         if address.len() == 0 { panic!("Unacceptable address: Length zero"); }
         let mut paths = self.paths.borrow_mut();
         paths.insert(identifier, address.to_vec());
