//! Types and traits for the allocation of channels.

use std::rc::Rc;
use std::cell::RefCell;
use std::time::Duration;
use std::collections::VecDeque;

pub use self::thread::Thread;
pub use self::process::Process;
pub use self::generic::{Generic, GenericBuilder};

pub mod thread;
pub mod process;
pub mod generic;

pub mod canary;
pub mod counters;

pub mod zero_copy;

use crate::{Data, Push, Pull, Message};
use std::net::TcpStream;
use crate::rescaling::bootstrap::{BootstrapRecvEndpoint, ProgressUpdatesRange};

/// A proto-allocator, which implements `Send` and can be completed with `build`.
///
/// This trait exists because some allocators contain elements that do not implement
/// the `Send` trait, for example `Rc` wrappers for shared state. As such, what we
/// actually need to create to initialize a computation are builders, which we can
/// then move into new threads each of which then construct their actual allocator.
pub trait AllocateBuilder : Send {
    /// The type of allocator to be built.
    type Allocator: Allocate;
    /// Builds allocator, consumes self.
    fn build(self) -> Self::Allocator;
}

/// Alias trait for the `on_new_push` closure expected by the `allocate` function.
///
/// The closure expects a (boxed) pusher to for messages of type `T`.
/// The intended behavior is to add the pusher to a list of pushers wrapped
/// in a Rc<RefCell<..>.
/// This enables an allocator to store the closure and call it in the future
/// to back-fill the channel allocation with new pushers.
///
/// The actual back-filling is performed on-demand when calling the `rescale` function.
pub trait OnNewPushFn<T>: FnMut(Box<Push<Message<T>>>) + 'static {}
impl<T,                F: FnMut(Box<Push<Message<T>>>) + 'static> OnNewPushFn<T> for F {}

/// Alias trait for the send_state_closure expected by the `rescale` function.
pub trait BootstrapSendStateClosure : FnOnce(&mut TcpStream) {}
impl <F: FnOnce(&mut TcpStream)> BootstrapSendStateClosure for F {}

/// Alias trait for the get_updates_range_closure expected by the `rescale` function.
pub trait BootstrapGetUpdatesRangeClosure : Fn(&ProgressUpdatesRange) -> Option<Vec<u8>> {}
impl <F: Fn(&ProgressUpdatesRange) -> Option<Vec<u8>>> BootstrapGetUpdatesRangeClosure for F {}

/// Alias trait for the done_closure (signaling the end of the protocol) expected by the `rescale` function.
pub trait BootstrapDoneClosure : FnOnce() {}
impl <F: FnOnce()> BootstrapDoneClosure for F {}

/// A type capable of allocating channels.
///
/// There is some feature creep, in that this contains several convenience methods about the nature
/// of the allocated channels, and maintenance methods to ensure that they move records around.
pub trait Allocate {
    /// The index of the worker out of `(0..self.peers())`.
    fn index(&self) -> usize;
    /// The number of workers in the communication group.
    fn peers(&self) -> usize;
    /// The number of workers per process in the communication group.
    fn inner_peers(&self) -> usize;
    /// The number of workers in the initial communication group.
    /// Defaults to peers, only in cluster mode with rescaling operations will change.
    fn init_peers(&self) -> usize { self.peers() }
    /// Indicates if we are in rescaling mode
    fn is_rescaling(&self) -> bool;
    /// Constructs several send endpoints and one receive endpoint.
<<<<<<< HEAD
    fn allocate<T: Data, F>(&mut self, identifier: usize, on_new_pusher: F) -> Box<Pull<Message<T>>>
         where F: OnNewPushFn<T>;

    /// If a configuration change happens in the cluster, adapt existing channels to reflect that change.
    ///
    /// This function is implemented only by the `TcpAllocator` which allows the addition (and maybe removal?)
    /// of workers. When a new worker process joins the computation, it would initiate connection to every other process
    /// in the cluster. Each process, in turn, has an additional thread waiting for connections (rescaler thread, see communication/src/mod.rs).
    ///
    /// This function checks with the acceptor thread if a worker process joined, and if that is case it would
    /// update allocator internal state and back-fill existing channels, by calling the `on_new_pusher`
    /// closure that has been passed to the `allocate` function above.
    ///
    /// The number of peers (total number of worker threads in the computation) is also updated.
    /// As a result, you should *not* rely on the number of peers to remain unchanged.
    ///
    /// The `ExchangePusher` relies on the modulo operator, and thus on a constant number of peers
    /// to maintain correctness. This needs to be updated to use a routing table, or to require the usage
    /// of Megaphone that keeps the routing table for us.
    ///
    /// If a rescaling operations happened, the new worker process selected a bootstrap server to
    /// initialize its own progress tracking state.
    /// The bootstrap closures are used to perform the initialization protocol by the bootstrap server.
    /// We need to pass closures in order to hide the usage of data types that are only available
    /// in the timely crate (not in the communication crate) such as `Progcaster` or the `Timestamp` type itself.
    ///
    /// The closures are defined in the `Worker::rescale` function which is calling this function.
    ///
    fn rescale(&mut self,
               _: impl BootstrapSendStateClosure,
               _: impl BootstrapGetUpdatesRangeClosure,
               _: impl BootstrapDoneClosure) { /* nop by default */ }

=======
    fn allocate<T: Data>(&mut self, identifier: usize) -> (Vec<Box<dyn Push<Message<T>>>>, Box<dyn Pull<Message<T>>>);
>>>>>>> 4369ce33
    /// A shared queue of communication events with channel identifier.
    ///
    /// It is expected that users of the channel allocator will regularly
    /// drain these events in order to drive their computation. If they
    /// fail to do so the event queue may become quite large, and turn
    /// into a performance problem.
    fn events(&self) -> &Rc<RefCell<VecDeque<(usize, Event)>>>;

    /// Awaits communication events.
    ///
    /// This method may park the current thread, for at most `duration`,
    /// until new events arrive.
    /// The method is not guaranteed to wait for any amount of time, but
    /// good implementations should use this as a hint to park the thread.
    fn await_events(&self, _duration: Option<Duration>) { }

    /// Ensure that received messages are surfaced in each channel.
    ///
    /// This method should be called to ensure that received messages are
    /// surfaced in each channel, but failing to call the method does not
    /// ensure that they are not surfaced.
    ///
    /// Generally, this method is the indication that the allocator should
    /// present messages contained in otherwise scarce resources (for example
    /// network buffers), under the premise that someone is about to consume
    /// the messages and release the resources.
    fn receive(&mut self) { }

    /// Signal the completion of a batch of reads from channels.
    ///
    /// Conventionally, this method signals to the communication fabric
    /// that the worker is taking a break from reading from channels, and
    /// the fabric should consider re-acquiring scarce resources. This can
    /// lead to the fabric performing defensive copies out of un-consumed
    /// buffers, and can be a performance problem if invoked casually.
    fn release(&mut self) { }

    /// Constructs a pipeline channel from the worker to itself.
    ///
    /// By default, this method uses the thread-local channel constructor
    /// based on a shared `VecDeque` which updates the event queue.
    fn pipeline<T: 'static>(&mut self, identifier: usize) ->
        (thread::ThreadPusher<Message<T>>,
         thread::ThreadPuller<Message<T>>)
    {
        thread::Thread::new_from(identifier, self.events().clone())
    }

    /// If the worker is joining the cluster, return the endpoint to the bootstrapping thread
    fn get_bootstrap_endpoint(&mut self) -> Option<BootstrapRecvEndpoint> { None }
}

/// A communication channel event.
pub enum Event {
    /// A number of messages pushed into the channel.
    Pushed(usize),
    /// A number of messages pulled from the channel.
    Pulled(usize),
}<|MERGE_RESOLUTION|>--- conflicted
+++ resolved
@@ -44,8 +44,8 @@
 /// to back-fill the channel allocation with new pushers.
 ///
 /// The actual back-filling is performed on-demand when calling the `rescale` function.
-pub trait OnNewPushFn<T>: FnMut(Box<Push<Message<T>>>) + 'static {}
-impl<T,                F: FnMut(Box<Push<Message<T>>>) + 'static> OnNewPushFn<T> for F {}
+pub trait OnNewPushFn<T>: FnMut(Box<dyn Push<Message<T>>>) + 'static {}
+impl<T,                F: FnMut(Box<dyn Push<Message<T>>>) + 'static> OnNewPushFn<T> for F {}
 
 /// Alias trait for the send_state_closure expected by the `rescale` function.
 pub trait BootstrapSendStateClosure : FnOnce(&mut TcpStream) {}
@@ -76,8 +76,7 @@
     /// Indicates if we are in rescaling mode
     fn is_rescaling(&self) -> bool;
     /// Constructs several send endpoints and one receive endpoint.
-<<<<<<< HEAD
-    fn allocate<T: Data, F>(&mut self, identifier: usize, on_new_pusher: F) -> Box<Pull<Message<T>>>
+    fn allocate<T: Data, F>(&mut self, identifier: usize, on_new_pusher: F) -> Box<dyn Pull<Message<T>>>
          where F: OnNewPushFn<T>;
 
     /// If a configuration change happens in the cluster, adapt existing channels to reflect that change.
@@ -110,9 +109,6 @@
                _: impl BootstrapGetUpdatesRangeClosure,
                _: impl BootstrapDoneClosure) { /* nop by default */ }
 
-=======
-    fn allocate<T: Data>(&mut self, identifier: usize) -> (Vec<Box<dyn Push<Message<T>>>>, Box<dyn Pull<Message<T>>>);
->>>>>>> 4369ce33
     /// A shared queue of communication events with channel identifier.
     ///
     /// It is expected that users of the channel allocator will regularly
