//! Typed inter-thread, intra-process channels.

use std::rc::Rc;
use std::cell::RefCell;
use std::sync::{Arc, Mutex};
use std::any::Any;
use std::sync::mpsc::{Sender, Receiver, channel};
use std::time::Duration;
use std::collections::{HashMap, VecDeque};

use crate::allocator::thread::{ThreadBuilder};
use crate::allocator::{Allocate, AllocateBuilder, Event, Thread, OnNewPushFn};
use crate::{Push, Pull, Message};
use crate::buzzer::Buzzer;

/// An allocator for inter-thread, intra-process communication
pub struct ProcessBuilder {
    inner: ThreadBuilder,
    index: usize,
    peers: usize,
    // below: `Box<Any+Send>` is a `Box<Vec<Option<(Vec<Sender<T>>, Receiver<T>)>>>`
    channels: Arc<Mutex<HashMap<usize, Box<dyn Any+Send>>>>,

    // Buzzers for waking other local workers.
    buzzers_send: Vec<Sender<Buzzer>>,
    buzzers_recv: Vec<Receiver<Buzzer>>,

    counters_send: Vec<Sender<(usize, Event)>>,
    counters_recv: Receiver<(usize, Event)>,
}

impl AllocateBuilder for ProcessBuilder {
    type Allocator = Process;
    fn build(self) -> Self::Allocator {

        // Initialize buzzers; send first, then recv.
        for worker in self.buzzers_send.iter() {
            let buzzer = Buzzer::new();
            worker.send(buzzer).expect("Failed to send buzzer");
        }
        let mut buzzers = Vec::new();
        for worker in self.buzzers_recv.iter() {
            buzzers.push(worker.recv().expect("Failed to recv buzzer"));
        }

        Process {
            inner: self.inner.build(),
            index: self.index,
            peers: self.peers,
            channels: self.channels,
            buzzers,
            counters_send: self.counters_send,
            counters_recv: self.counters_recv,
        }
    }
}

/// An allocator for inter-thread, intra-process communication
pub struct Process {
    inner: Thread,
    index: usize,
    peers: usize,
    // below: `Box<Any+Send>` is a `Box<Vec<Option<(Vec<Sender<T>>, Receiver<T>)>>>`
    channels: Arc<Mutex<HashMap</* channel id */ usize, Box<dyn Any+Send>>>>,
    buzzers: Vec<Buzzer>,
    counters_send: Vec<Sender<(usize, Event)>>,
    counters_recv: Receiver<(usize, Event)>,
}

impl Process {
    /// Access the wrapped inner allocator.
    pub fn inner<'a>(&'a mut self) -> &'a mut Thread { &mut self.inner }
    /// Allocate a list of connected intra-process allocators.
    pub fn new_vector(peers: usize) -> Vec<ProcessBuilder> {

        let mut counters_send = Vec::new();
        let mut counters_recv = Vec::new();
        for _ in 0 .. peers {
            let (send, recv) = channel();
            counters_send.push(send);
            counters_recv.push(recv);
        }

        let channels = Arc::new(Mutex::new(HashMap::new()));

        // Allocate matrix of buzzer send and recv endpoints.
        let (buzzers_send, buzzers_recv) = crate::promise_futures(peers, peers);

        counters_recv
            .into_iter()
            .zip(buzzers_send.into_iter())
            .zip(buzzers_recv.into_iter())
            .enumerate()
            .map(|(index, ((recv, bsend), brecv))| {
                ProcessBuilder {
                    inner: ThreadBuilder,
                    index,
                    peers,
                    buzzers_send: bsend,
                    buzzers_recv: brecv,
                    channels: channels.clone(),
                    counters_send: counters_send.clone(),
                    counters_recv: recv,
                }
            })
            .collect()
    }
}

impl Allocate for Process {
    fn index(&self) -> usize { self.index }
    fn peers(&self) -> usize { self.peers }
<<<<<<< HEAD
    fn inner_peers(&self) -> usize { self.peers }
    fn is_rescaling(&self) -> bool { false }
    fn allocate<T: Any+Send+Sync+'static, F>(&mut self, identifier: usize, mut on_new_pusher: F) -> Box<Pull<Message<T>>>
        where F: OnNewPushFn<T>
    {
=======
    fn allocate<T: Any+Send+Sync+'static>(&mut self, identifier: usize) -> (Vec<Box<dyn Push<Message<T>>>>, Box<dyn Pull<Message<T>>>) {

>>>>>>> 4369ce33
        // this is race-y global initialisation of all channels for all workers, performed by the
        // first worker that enters this critical section

        // ensure exclusive access to shared list of channels
        let mut channels = self.channels.lock().ok().expect("mutex error?");

        let (sends, recv, empty) = {

            // we may need to alloc a new channel ...
            let entry = channels.entry(identifier).or_insert_with(|| {

                let mut pushers = Vec::new();
                let mut pullers = Vec::new();
                for index in 0 .. self.peers {

                    let (s, r): (Sender<Message<T>>, Receiver<Message<T>>) = channel();
                    pushers.push(Pusher { target: s, buzzer: self.buzzers[index].clone() });
                    pullers.push(Puller { source: r, current: None });
                }

                let mut to_box = Vec::new();
                for recv in pullers.into_iter() {
                    to_box.push(Some((pushers.clone(), recv)));
                }

                Box::new(to_box)
            });

            let vector =
            entry
                .downcast_mut::<(Vec<Option<(Vec<Pusher<Message<T>>>, Puller<Message<T>>)>>)>()
                .expect("failed to correctly cast channel");

            let (sends, recv) =
            vector[self.index]
                .take()
                .expect("channel already consumed");

            let empty = vector.iter().all(|x| x.is_none());

            (sends, recv, empty)
        };

        // send is a vec of all senders, recv is this worker's receiver

        if empty { channels.remove(&identifier); }

        use crate::allocator::counters::ArcPusher as CountPusher;
        use crate::allocator::counters::Puller as CountPuller;

        sends.into_iter()
             .enumerate()
             .map(|(i,s)| CountPusher::new(s, identifier, self.counters_send[i].clone()))
<<<<<<< HEAD
             .map(|s| Box::new(s) as Box<Push<super::Message<T>>>)
             .for_each(move |pusher| on_new_pusher(pusher));
=======
             .map(|s| Box::new(s) as Box<dyn Push<super::Message<T>>>)
             .collect::<Vec<_>>();
>>>>>>> 4369ce33

        let recv = Box::new(CountPuller::new(recv, identifier, self.inner.events().clone())) as Box<dyn Pull<super::Message<T>>>;

        recv
    }

    fn events(&self) -> &Rc<RefCell<VecDeque<(usize, Event)>>> {
        self.inner.events()
    }

    fn await_events(&self, duration: Option<Duration>) {
        self.inner.await_events(duration);
    }

    fn receive(&mut self) {
        let mut events = self.inner.events().borrow_mut();
        while let Ok((index, event)) = self.counters_recv.try_recv() {
            events.push_back((index, event));
        }
    }
}

/// The push half of an intra-process channel.
struct Pusher<T> {
    target: Sender<T>,
    buzzer: Buzzer,
}

impl<T> Clone for Pusher<T> {
    fn clone(&self) -> Self {
        Self {
            target: self.target.clone(),
            buzzer: self.buzzer.clone()
        }
    }
}

impl<T> Push<T> for Pusher<T> {
    #[inline] fn push(&mut self, element: &mut Option<T>) {
        if let Some(element) = element.take() {
            self.target.send(element).unwrap();
            self.buzzer.buzz();
        }
    }
}

/// The pull half of an intra-process channel.
struct Puller<T> {
    current: Option<T>,
    source: Receiver<T>,
}

impl<T> Pull<T> for Puller<T> {
    #[inline]
    fn pull(&mut self) -> &mut Option<T> {
        self.current = self.source.try_recv().ok();
        &mut self.current
    }
}<|MERGE_RESOLUTION|>--- conflicted
+++ resolved
@@ -110,16 +110,11 @@
 impl Allocate for Process {
     fn index(&self) -> usize { self.index }
     fn peers(&self) -> usize { self.peers }
-<<<<<<< HEAD
     fn inner_peers(&self) -> usize { self.peers }
     fn is_rescaling(&self) -> bool { false }
-    fn allocate<T: Any+Send+Sync+'static, F>(&mut self, identifier: usize, mut on_new_pusher: F) -> Box<Pull<Message<T>>>
+    fn allocate<T: Any+Send+Sync+'static, F>(&mut self, identifier: usize, mut on_new_pusher: F) -> Box<dyn Pull<Message<T>>>
         where F: OnNewPushFn<T>
     {
-=======
-    fn allocate<T: Any+Send+Sync+'static>(&mut self, identifier: usize) -> (Vec<Box<dyn Push<Message<T>>>>, Box<dyn Pull<Message<T>>>) {
-
->>>>>>> 4369ce33
         // this is race-y global initialisation of all channels for all workers, performed by the
         // first worker that enters this critical section
 
@@ -173,13 +168,8 @@
         sends.into_iter()
              .enumerate()
              .map(|(i,s)| CountPusher::new(s, identifier, self.counters_send[i].clone()))
-<<<<<<< HEAD
-             .map(|s| Box::new(s) as Box<Push<super::Message<T>>>)
+             .map(|s| Box::new(s) as Box<dyn Push<super::Message<T>>>)
              .for_each(move |pusher| on_new_pusher(pusher));
-=======
-             .map(|s| Box::new(s) as Box<dyn Push<super::Message<T>>>)
-             .collect::<Vec<_>>();
->>>>>>> 4369ce33
 
         let recv = Box::new(CountPuller::new(recv, identifier, self.inner.events().clone())) as Box<dyn Pull<super::Message<T>>>;
 
