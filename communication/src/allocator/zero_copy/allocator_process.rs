//! Zero-copy allocator for intra-process serialized communication.

use std::rc::Rc;
use std::cell::RefCell;
use std::collections::{VecDeque, HashMap};
use std::sync::mpsc::{Sender, Receiver};

use bytes::arc::Bytes;

use crate::networking::MessageHeader;

use crate::{Allocate, Message, Data, Pull};
use crate::allocator::{AllocateBuilder, Event, OnNewPushFn};
use crate::allocator::canary::Canary;

use super::bytes_exchange::{BytesPull, SendEndpoint, MergeQueue};

use super::push_pull::{Pusher, Puller};

/// Builds an instance of a ProcessAllocator.
///
/// Builders are required because some of the state in a `ProcessAllocator` cannot be sent between
/// threads (specifically, the `Rc<RefCell<_>>` local channels). So, we must package up the state
/// shared between threads here, and then provide a method that will instantiate the non-movable
/// members once in the destination thread.
pub struct ProcessBuilder {
    index:  usize,                      // number out of peers
    peers:  usize,                      // number of peer allocators.
    pushers: Vec<Receiver<MergeQueue>>, // for pushing bytes at other workers.
    pullers: Vec<Sender<MergeQueue>>,   // for pulling bytes from other workers.
    // signal:  Signal,
}

impl ProcessBuilder {
    /// Creates a vector of builders, sharing appropriate state.
    ///
    /// This method requires access to a byte exchanger, from which it mints channels.
    pub fn new_vector(count: usize) -> Vec<ProcessBuilder> {

        // Channels for the exchange of `MergeQueue` endpoints.
        let (pullers_vec, pushers_vec) = crate::promise_futures(count, count);

        pushers_vec
            .into_iter()
            .zip(pullers_vec)
            .enumerate()
            .map(|(index, (pushers, pullers))|
                ProcessBuilder {
                    index,
                    peers: count,
                    pushers,
                    pullers,
                }
            )
            .collect()
    }

    /// Builds a `ProcessAllocator`, instantiating `Rc<RefCell<_>>` elements.
    pub fn build(self) -> ProcessAllocator {

        // Fulfill puller obligations.
        let mut recvs = Vec::with_capacity(self.peers);
        for puller in self.pullers.into_iter() {
            let buzzer = crate::buzzer::Buzzer::new();
            let queue = MergeQueue::new(buzzer);
            puller.send(queue.clone()).expect("Failed to send MergeQueue");
            recvs.push(queue.clone());
        }

        // Extract pusher commitments.
        let mut sends = Vec::with_capacity(self.peers);
        for pusher in self.pushers.into_iter() {
            let queue = pusher.recv().expect("Failed to receive MergeQueue");
            let sendpoint = SendEndpoint::new(queue);
            sends.push(Rc::new(RefCell::new(sendpoint)));
        }

        ProcessAllocator {
            index: self.index,
            peers: self.peers,
            events: Rc::new(RefCell::new(VecDeque::new())),
            canaries: Rc::new(RefCell::new(Vec::new())),
            staged: Vec::new(),
            sends,
            recvs,
            to_local: HashMap::new(),
            // _signal: self.signal,
        }
    }
}

impl AllocateBuilder for ProcessBuilder {
    type Allocator = ProcessAllocator;
    /// Builds allocator, consumes self.
    fn build(self) -> Self::Allocator {
        self.build()
    }

}

/// A serializing allocator for inter-thread intra-process communication.
pub struct ProcessAllocator {

    index:      usize,                              // number out of peers
    peers:      usize,                              // number of peer allocators (for typed channel allocation).

    events: Rc<RefCell<VecDeque<(usize, Event)>>>,

    canaries: Rc<RefCell<Vec<usize>>>,

    // _signal:     Signal,
    // sending, receiving, and responding to binary buffers.
    staged:     Vec<Bytes>,
    sends:      Vec<Rc<RefCell<SendEndpoint<MergeQueue>>>>, // sends[x] -> goes to thread x.
    recvs:      Vec<MergeQueue>,                            // recvs[x] <- from thread x.
    to_local:   HashMap<usize, Rc<RefCell<VecDeque<Bytes>>>>,          // to worker-local typed pullers.
}

impl Allocate for ProcessAllocator {
    fn index(&self) -> usize { self.index }
    fn peers(&self) -> usize { self.peers }
<<<<<<< HEAD
    fn inner_peers(&self) -> usize { self.peers }
    fn is_rescaling(&self) -> bool { false }
    fn allocate<T: Data, F>(&mut self, identifier: usize, mut on_new_pusher: F) -> Box<Pull<Message<T>>>
        where F: OnNewPushFn<T>
    {
=======
    fn allocate<T: Data>(&mut self, identifier: usize) -> (Vec<Box<dyn Push<Message<T>>>>, Box<dyn Pull<Message<T>>>) {

        let mut pushes = Vec::<Box<dyn Push<Message<T>>>>::new();

>>>>>>> 4369ce33
        for target_index in 0 .. self.peers() {

            // message header template.
            let header = MessageHeader {
                channel:    identifier,
                source:     self.index,
                target:     target_index,
                length:     0,
                seqno:      0,
            };

            // create, box, and stash new process_binary pusher.
            on_new_pusher(Box::new(Pusher::new(header, self.sends[target_index].clone())));
        }

        let channel =
        self.to_local
            .entry(identifier)
            .or_insert_with(|| Rc::new(RefCell::new(VecDeque::new())))
            .clone();

        use crate::allocator::counters::Puller as CountPuller;
        let canary = Canary::new(identifier, self.canaries.clone());
        let puller = Box::new(CountPuller::new(Puller::new(channel, canary), identifier, self.events().clone()));

        puller
    }

    // Perform preparatory work, most likely reading binary buffers from self.recv.
    #[inline(never)]
    fn receive(&mut self) {

        // Check for channels whose `Puller` has been dropped.
        let mut canaries = self.canaries.borrow_mut();
        for dropped_channel in canaries.drain(..) {
            let dropped =
            self.to_local
                .remove(&dropped_channel)
                .expect("non-existent channel dropped");
            assert!(dropped.borrow().is_empty());
        }
        std::mem::drop(canaries);

        let mut events = self.events.borrow_mut();

        for recv in self.recvs.iter_mut() {
            recv.drain_into(&mut self.staged);
        }

        for mut bytes in self.staged.drain(..) {

            // We expect that `bytes` contains an integral number of messages.
            // No splitting occurs across allocations.
            while bytes.len() > 0 {

                if let Some(header) = MessageHeader::try_read(&mut bytes[..]) {

                    // Get the header and payload, ditch the header.
                    let mut peel = bytes.extract_to(header.required_bytes());
                    let _ = peel.extract_to(40);

                    // Increment message count for channel.
                    events.push_back((header.channel, Event::Pushed(1)));

                    // Ensure that a queue exists.
                    // We may receive data before allocating, and shouldn't block.
                    self.to_local
                        .entry(header.channel)
                        .or_insert_with(|| Rc::new(RefCell::new(VecDeque::new())))
                        .borrow_mut()
                        .push_back(peel);
                }
                else {
                    println!("failed to read full header!");
                }
            }
        }
    }

    // Perform postparatory work, most likely sending un-full binary buffers.
    fn release(&mut self) {
        // Publish outgoing byte ledgers.
        for send in self.sends.iter_mut() {
            send.borrow_mut().publish();
        }

        // OPTIONAL: Tattle on channels sitting on borrowed data.
        // OPTIONAL: Perhaps copy borrowed data into owned allocation.
        // for (index, list) in self.to_local.iter() {
        //     let len = list.borrow_mut().len();
        //     if len > 0 {
        //         eprintln!("Warning: worker {}, undrained channel[{}].len() = {}", self.index, index, len);
        //     }
        // }
    }

    fn events(&self) -> &Rc<RefCell<VecDeque<(usize, Event)>>> {
        &self.events
    }
    fn await_events(&self, duration: Option<std::time::Duration>) {
        if self.events.borrow().is_empty() {
            if let Some(duration) = duration {
                std::thread::park_timeout(duration);
            }
            else {
                std::thread::park();
            }
        }
    }
}<|MERGE_RESOLUTION|>--- conflicted
+++ resolved
@@ -119,18 +119,11 @@
 impl Allocate for ProcessAllocator {
     fn index(&self) -> usize { self.index }
     fn peers(&self) -> usize { self.peers }
-<<<<<<< HEAD
     fn inner_peers(&self) -> usize { self.peers }
     fn is_rescaling(&self) -> bool { false }
-    fn allocate<T: Data, F>(&mut self, identifier: usize, mut on_new_pusher: F) -> Box<Pull<Message<T>>>
+    fn allocate<T: Data, F>(&mut self, identifier: usize, mut on_new_pusher: F) -> Box<dyn Pull<Message<T>>>
         where F: OnNewPushFn<T>
     {
-=======
-    fn allocate<T: Data>(&mut self, identifier: usize) -> (Vec<Box<dyn Push<Message<T>>>>, Box<dyn Pull<Message<T>>>) {
-
-        let mut pushes = Vec::<Box<dyn Push<Message<T>>>>::new();
-
->>>>>>> 4369ce33
         for target_index in 0 .. self.peers() {
 
             // message header template.
