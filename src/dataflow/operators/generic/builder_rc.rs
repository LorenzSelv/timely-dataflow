//! Types to build operators with general shapes.

use std::rc::Rc;
use std::cell::RefCell;
use std::default::Default;

use ::Data;

use progress::{ChangeBatch, Timestamp};
use progress::frontier::{Antichain, MutableAntichain};

use dataflow::{Stream, Scope};
use dataflow::channels::pushers::Tee;
use dataflow::channels::pushers::Counter as PushCounter;
use dataflow::channels::pushers::buffer::Buffer as PushBuffer;
use dataflow::channels::pact::ParallelizationContract;
use dataflow::channels::pullers::Counter as PullCounter;
use dataflow::operators::capability::Capability;
use dataflow::operators::capability::mint as mint_capability;

use dataflow::operators::generic::handles::{InputHandle, new_input_handle, OutputWrapper};

use super::builder_raw::OperatorBuilder as OperatorBuilderRaw;

/// Builds operators with generic shape.
pub struct OperatorBuilder<G: Scope> {
    builder: OperatorBuilderRaw<G>,
    frontier: Vec<MutableAntichain<G::Timestamp>>,
    consumed: Vec<Rc<RefCell<ChangeBatch<G::Timestamp>>>>,
    internal: Rc<RefCell<ChangeBatch<G::Timestamp>>>,
    produced: Vec<Rc<RefCell<ChangeBatch<G::Timestamp>>>>,
}

impl<G: Scope> OperatorBuilder<G> {

    /// Allocates a new generic operator builder from its containing scope.
    pub fn new(name: String, scope: G) -> Self {
        OperatorBuilder {
            builder: OperatorBuilderRaw::new(name, scope),
            frontier: Vec::new(),
            consumed: Vec::new(),
            internal: Rc::new(RefCell::new(ChangeBatch::new())),
            produced: Vec::new(),            
        }
    }

    /// Indicates whether the operator requires frontier information.
    pub fn set_notify(&mut self, notify: bool) {
        self.builder.set_notify(notify);
    }

    /// Adds a new input to a generic operator builder, returning the `Pull` implementor to use.
    pub fn new_input<D: Data, P>(&mut self, stream: &Stream<G, D>, pact: P) -> InputHandle<G::Timestamp, D, P::Puller>
    where
        P: ParallelizationContract<G::Timestamp, D> {

        let puller = self.builder.new_input(stream, pact);

        let input = PullCounter::new(puller);
        self.frontier.push(MutableAntichain::new());
        self.consumed.push(input.consumed().clone());

        new_input_handle(input, self.internal.clone())
    }

    /// Adds a new input to a generic operator builder, returning the `Pull` implementor to use.
<<<<<<< HEAD
    pub fn new_input_connection<D: Data, P>(&mut self, stream: &Stream<G, D>, pact: P, connection: Vec<Antichain<<G::Timestamp as Timestamp>::Summary>>) -> InputHandle<G::Timestamp, D, P::Puller>
        where
            P: ParallelizationContract<G::Timestamp, D> {

        let puller = self.builder.new_input_connection(stream, pact, connection);

        let input = PullCounter::new(puller);
        self.frontier.push(MutableAntichain::new());
        self.consumed.push(input.consumed().clone());

        new_input_handle(input, self.internal.clone())
    }

    /// Adds a new output to a generic operator builder, returning the `Pull` implementor to use.
    pub fn new_output<D: Data>(&mut self) -> (PushBuffer<G::Timestamp, D, PushCounter<G::Timestamp, D, Tee<G::Timestamp, D>>>, Stream<G, D>) {
=======
    pub fn new_output<D: Data>(&mut self) -> (OutputWrapper<G::Timestamp, D, Tee<G::Timestamp, D>>, Stream<G, D>) {
>>>>>>> 49c617cd

        let (tee, stream) = self.builder.new_output();

        let mut buffer = PushBuffer::new(PushCounter::new(tee));
        self.produced.push(buffer.inner().produced().clone());

        (OutputWrapper::new(buffer), stream)
    }

    /// Adds a new output to a generic operator builder, returning the `Pull` implementor to use.
    pub fn new_output_connection<D: Data>(&mut self, connection: Vec<Antichain<<G::Timestamp as Timestamp>::Summary>>) -> (PushBuffer<G::Timestamp, D, PushCounter<G::Timestamp, D, Tee<G::Timestamp, D>>>, Stream<G, D>) {

        let (tee, stream) = self.builder.new_output_connection(connection);

        let mut buffer = PushBuffer::new(PushCounter::new(tee));
        self.produced.push(buffer.inner().produced().clone());

        (buffer, stream)
    }

    /// Creates an operator implementation from supplied logic constructor.
    pub fn build<B, L>(self, constructor: B) 
    where 
        B: FnOnce(Capability<G::Timestamp>) -> L,
        L: FnMut(&[MutableAntichain<G::Timestamp>])+'static
    {
        // create a capability, but discard any reference to its creation.
        let cap = mint_capability(Default::default(), self.internal.clone());
        self.internal.borrow_mut().clear();

        let mut logic = constructor(cap);

        let self_frontier1 = Rc::new(RefCell::new(self.frontier));
        let self_frontier2 = self_frontier1.clone();
        let self_consumed = self.consumed;
        let self_internal = self.internal;
        let self_produced = self.produced;

        let pep = move |changes: &mut [ChangeBatch<G::Timestamp>]| {
            let mut borrow = self_frontier1.borrow_mut();
            for index in 0 .. changes.len() {
                borrow[index].update_iter(changes[index].drain());
            }
        };

        let pip = move |consumed: &mut [ChangeBatch<G::Timestamp>], 
                        internal: &mut [ChangeBatch<G::Timestamp>], 
                        produced: &mut [ChangeBatch<G::Timestamp>]| {

            // invoke supplied logic 
            let borrow = self_frontier2.borrow();
            logic(&*borrow);

            // move batches of consumed changes.
            for index in 0 .. consumed.len() {
                self_consumed[index].borrow_mut().drain_into(&mut consumed[index]);
            }

            // move batches of internal changes.
            for index in 0 .. internal.len() {
                let mut borrow = self_internal.borrow_mut();
                internal[index].extend(borrow.iter().cloned());
            }
            self_internal.borrow_mut().clear();

            // move batches of produced changes.
            for index in 0 .. produced.len() {
                self_produced[index].borrow_mut().drain_into(&mut produced[index]);
            }

            false
        };

        self.builder.build(pep, pip);
    }
}<|MERGE_RESOLUTION|>--- conflicted
+++ resolved
@@ -64,7 +64,6 @@
     }
 
     /// Adds a new input to a generic operator builder, returning the `Pull` implementor to use.
-<<<<<<< HEAD
     pub fn new_input_connection<D: Data, P>(&mut self, stream: &Stream<G, D>, pact: P, connection: Vec<Antichain<<G::Timestamp as Timestamp>::Summary>>) -> InputHandle<G::Timestamp, D, P::Puller>
         where
             P: ParallelizationContract<G::Timestamp, D> {
@@ -79,10 +78,7 @@
     }
 
     /// Adds a new output to a generic operator builder, returning the `Pull` implementor to use.
-    pub fn new_output<D: Data>(&mut self) -> (PushBuffer<G::Timestamp, D, PushCounter<G::Timestamp, D, Tee<G::Timestamp, D>>>, Stream<G, D>) {
-=======
     pub fn new_output<D: Data>(&mut self) -> (OutputWrapper<G::Timestamp, D, Tee<G::Timestamp, D>>, Stream<G, D>) {
->>>>>>> 49c617cd
 
         let (tee, stream) = self.builder.new_output();
 
@@ -93,14 +89,14 @@
     }
 
     /// Adds a new output to a generic operator builder, returning the `Pull` implementor to use.
-    pub fn new_output_connection<D: Data>(&mut self, connection: Vec<Antichain<<G::Timestamp as Timestamp>::Summary>>) -> (PushBuffer<G::Timestamp, D, PushCounter<G::Timestamp, D, Tee<G::Timestamp, D>>>, Stream<G, D>) {
+    pub fn new_output_connection<D: Data>(&mut self, connection: Vec<Antichain<<G::Timestamp as Timestamp>::Summary>>) -> (OutputWrapper<G::Timestamp, D, Tee<G::Timestamp, D>>, Stream<G, D>) {
 
         let (tee, stream) = self.builder.new_output_connection(connection);
 
         let mut buffer = PushBuffer::new(PushCounter::new(tee));
         self.produced.push(buffer.inner().produced().clone());
 
-        (buffer, stream)
+        (OutputWrapper::new(buffer), stream)
     }
 
     /// Creates an operator implementation from supplied logic constructor.
